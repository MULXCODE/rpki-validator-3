import {BrowserModule} from '@angular/platform-browser';
import {NgModule} from '@angular/core';
import {RouterModule} from '@angular/router';
import {HttpClient, HttpClientModule} from '@angular/common/http';
import {AppComponent} from './app.component';
import {appRoutes} from './routes'
import {TranslateLoader, TranslateModule} from "@ngx-translate/core";
import {TranslateHttpLoader} from "@ngx-translate/http-loader";

import {CoreModule} from "./core/core.module";
import {SharedModule} from "./shared/shared.module";
import {TrustAnchorsModule} from './trust-anchors/trust-anchors.module';
import {RoasModule} from "./roas/roas.module";
import {BgpPreviewModule} from "./bgp-preview/bgp-preview.module";
<<<<<<< HEAD
import {IgnoreFiltersModule} from "./ignore-filters/ignore-filters.module";
=======
import {AnnouncementPreviewModule} from "./announcement-preview/announcement-preview.module";
>>>>>>> 8b1b9e8b

export function HttpLoaderFactory(http: HttpClient) {
  return new TranslateHttpLoader(http);
}

@NgModule({
  declarations: [
    AppComponent
  ],
  imports: [
    BrowserModule,
    HttpClientModule,
    CoreModule,
    SharedModule,
    TrustAnchorsModule,
    RoasModule,
    BgpPreviewModule,
<<<<<<< HEAD
    IgnoreFiltersModule,
=======
    AnnouncementPreviewModule,
>>>>>>> 8b1b9e8b
    RouterModule.forRoot(appRoutes),
    TranslateModule.forRoot({
      loader: {
        provide: TranslateLoader,
        useFactory: HttpLoaderFactory,
        deps: [HttpClient]
      }
    })
  ],
  providers: [],
  bootstrap: [AppComponent]
})
export class AppModule {
}<|MERGE_RESOLUTION|>--- conflicted
+++ resolved
@@ -11,12 +11,9 @@
 import {SharedModule} from "./shared/shared.module";
 import {TrustAnchorsModule} from './trust-anchors/trust-anchors.module';
 import {RoasModule} from "./roas/roas.module";
+import {IgnoreFiltersModule} from "./ignore-filters/ignore-filters.module";
 import {BgpPreviewModule} from "./bgp-preview/bgp-preview.module";
-<<<<<<< HEAD
-import {IgnoreFiltersModule} from "./ignore-filters/ignore-filters.module";
-=======
 import {AnnouncementPreviewModule} from "./announcement-preview/announcement-preview.module";
->>>>>>> 8b1b9e8b
 
 export function HttpLoaderFactory(http: HttpClient) {
   return new TranslateHttpLoader(http);
@@ -33,12 +30,9 @@
     SharedModule,
     TrustAnchorsModule,
     RoasModule,
+    IgnoreFiltersModule,
     BgpPreviewModule,
-<<<<<<< HEAD
-    IgnoreFiltersModule,
-=======
     AnnouncementPreviewModule,
->>>>>>> 8b1b9e8b
     RouterModule.forRoot(appRoutes),
     TranslateModule.forRoot({
       loader: {
