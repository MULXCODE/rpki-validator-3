/**
 * The BSD License
 *
 * Copyright (c) 2010-2018 RIPE NCC
 * All rights reserved.
 *
 * Redistribution and use in source and binary forms, with or without
 * modification, are permitted provided that the following conditions are met:
 *   - Redistributions of source code must retain the above copyright notice,
 *     this list of conditions and the following disclaimer.
 *   - Redistributions in binary form must reproduce the above copyright notice,
 *     this list of conditions and the following disclaimer in the documentation
 *     and/or other materials provided with the distribution.
 *   - Neither the name of the RIPE NCC nor the names of its contributors may be
 *     used to endorse or promote products derived from this software without
 *     specific prior written permission.
 *
 * THIS SOFTWARE IS PROVIDED BY THE COPYRIGHT HOLDERS AND CONTRIBUTORS "AS IS"
 * AND ANY EXPRESS OR IMPLIED WARRANTIES, INCLUDING, BUT NOT LIMITED TO, THE
 * IMPLIED WARRANTIES OF MERCHANTABILITY AND FITNESS FOR A PARTICULAR PURPOSE
 * ARE DISCLAIMED. IN NO EVENT SHALL THE COPYRIGHT HOLDER OR CONTRIBUTORS BE
 * LIABLE FOR ANY DIRECT, INDIRECT, INCIDENTAL, SPECIAL, EXEMPLARY, OR
 * CONSEQUENTIAL DAMAGES (INCLUDING, BUT NOT LIMITED TO, PROCUREMENT OF
 * SUBSTITUTE GOODS OR SERVICES; LOSS OF USE, DATA, OR PROFITS; OR BUSINESS
 * INTERRUPTION) HOWEVER CAUSED AND ON ANY THEORY OF LIABILITY, WHETHER IN
 * CONTRACT, STRICT LIABILITY, OR TORT (INCLUDING NEGLIGENCE OR OTHERWISE)
 * ARISING IN ANY WAY OUT OF THE USE OF THIS SOFTWARE, EVEN IF ADVISED OF THE
 * POSSIBILITY OF SUCH DAMAGE.
 */
package net.ripe.rpki.validator3.api.roas;

import io.swagger.annotations.ApiModelProperty;
import lombok.Value;
import lombok.extern.slf4j.Slf4j;
import net.ripe.ipresource.Asn;
import net.ripe.ipresource.IpRange;
import net.ripe.rpki.validator3.api.Api;
import net.ripe.rpki.validator3.api.ApiResponse;
import net.ripe.rpki.validator3.api.bgpsec.BgpSecFilterService;
import net.ripe.rpki.validator3.api.trustanchors.TrustAnchorResource;
import net.ripe.rpki.validator3.domain.BgpSecAssertions;
import net.ripe.rpki.validator3.domain.IgnoreFilters;
import net.ripe.rpki.validator3.domain.IgnoreFiltersPredicate;
import net.ripe.rpki.validator3.domain.RoaPrefixAssertions;
import net.ripe.rpki.validator3.domain.RpkiObjects;
import net.ripe.rpki.validator3.domain.Settings;
import net.ripe.rpki.validator3.domain.TrustAnchor;
import net.ripe.rpki.validator3.domain.TrustAnchors;
import net.ripe.rpki.validator3.domain.ValidatedRpkiObjects;
import org.springframework.beans.factory.annotation.Autowired;
import org.springframework.hateoas.Links;
import org.springframework.http.ResponseEntity;
import org.springframework.web.bind.annotation.GetMapping;
import org.springframework.web.bind.annotation.RequestMapping;
import org.springframework.web.bind.annotation.RestController;

import java.util.Collection;
import java.util.Collections;
import java.util.List;
import java.util.Locale;
import java.util.Map;
import java.util.stream.Collectors;
import java.util.stream.Stream;

@RestController
@RequestMapping(path = "/api/objects", produces = { Api.API_MIME_TYPE, "application/json" })
@Slf4j
public class ObjectController {
    @Autowired
    private RpkiObjects rpkiObjects;

    @Autowired
    private ValidatedRpkiObjects validatedRpkiObjects;

    @Autowired
    private TrustAnchors trustAnchors;

    @Autowired
    private IgnoreFilters ignoreFilters;

    @Autowired
    private RoaPrefixAssertions roaPrefixAssertions;

    @Autowired
    private BgpSecAssertions bgpSecAssertions;

    @Autowired
    private BgpSecFilterService bgpSecFilterService;

    @Autowired
    private Settings settings;

    @GetMapping(path = "/validated")
    public ResponseEntity<ApiResponse<ValidatedObjects>> list(Locale locale) {
<<<<<<< HEAD
        final Map<String, TrustAnchorResource> trustAnchorsById = trustAnchors.findAll()
                .stream().collect(Collectors.toMap(TrustAnchor::getName, ta -> TrustAnchorResource.of(ta, locale)));

        final Stream<RoaPrefix> validatedPrefixes = rpkiObjects
                .findCurrentlyValidatedRoaPrefixes()
                .map(r -> {
                    final Link trustAnchorLink = trustAnchorsById.get(r.getTrustAnchor()).getLinks().getLink("self");
=======
        final Map<Long, TrustAnchorResource> trustAnchorsById = trustAnchors.findAll().stream()
            .collect(Collectors.toMap(
                TrustAnchor::getId,
                ta -> TrustAnchorResource.of(ta, locale))
            );
        final Map<Long, Links> trustAnchorLinks = trustAnchorsById.entrySet().stream()
            .collect(Collectors.toMap(
                entry -> entry.getKey(),
                entry -> new Links(entry.getValue().getLinks().getLink("self").withRel(TrustAnchor.TYPE)))
            );

        final Stream<RoaPrefix> validatedPrefixes = validatedRpkiObjects
            .findCurrentlyValidatedRoaPrefixes(null, null, null)
            .getObjects()
            .filter(new IgnoreFiltersPredicate(ignoreFilters.all()).negate())
            .map(prefix -> {
                    Links links = trustAnchorLinks.get(prefix.getTrustAnchor().getId());
>>>>>>> 816750cb
                    return new RoaPrefix(
                        String.valueOf(prefix.getAsn()),
                        prefix.getPrefix().toString(),
                        prefix.getEffectiveLength(),
                        links
                    );
                }
            );

        final Stream<RoaPrefix> assertions = roaPrefixAssertions
            .all()
            .map(assertion -> new RoaPrefix(
                new Asn(assertion.getAsn()).toString(),
                IpRange.parse(assertion.getPrefix()).toString(),
                assertion.getMaximumLength() != null ? assertion.getMaximumLength() : IpRange.parse(assertion.getPrefix()).getPrefixLength(),
                null
            ));

        final Stream<RoaPrefix> combinedPrefixes = Stream.concat(validatedPrefixes, assertions).distinct();

        final Stream<ValidatedRpkiObjects.RouterCertificate> certificates = validatedRpkiObjects.findCurrentlyValidatedRouterCertificates().getObjects();
        final Stream<RouterCertificate> filteredRouterCertificates = bgpSecFilterService.filterCertificates(certificates)
                .map(o -> new RouterCertificate(o.getAsn(), o.getSubjectKeyIdentifier(), o.getSubjectPublicKeyInfo()));

        final Stream<RouterCertificate> bgpSecAssertions = this.bgpSecAssertions.all().map(b -> {
            final List<String> asns = Collections.singletonList(String.valueOf(b.getAsn()));
            return new RouterCertificate(asns, b.getSki(), b.getPublicKey());
        });

        final Stream<RouterCertificate> combinedAssertions = Stream.concat(filteredRouterCertificates, bgpSecAssertions).distinct();

        return ResponseEntity.ok(ApiResponse.<ValidatedObjects>builder()
                .data(new ValidatedObjects(
                        settings.isInitialValidationRunCompleted(),
                        trustAnchorsById.values(),
                        combinedPrefixes,
                        combinedAssertions))
                .build());
    }

    @Value
    public static class ValidatedObjects {
        @ApiModelProperty(position = 1)
        boolean ready;
        @ApiModelProperty(position = 2)
        Collection<TrustAnchorResource> trustAnchors;
        @ApiModelProperty(position = 3)
        Stream<RoaPrefix> roas;
        @ApiModelProperty(position = 4)
        Stream<RouterCertificate> routerCertificates;
    }

    @Value
    public static class RoaPrefix {
        private String asn;
        private String prefix;
        private int maxLength;
        private Links links;
    }

    @Value
    public static class RouterCertificate {
        private List<String> asn;
        private String subjectKeyIdentifier;
        private String subjectPublicKeyInfo;
    }
}<|MERGE_RESOLUTION|>--- conflicted
+++ resolved
@@ -92,15 +92,6 @@
 
     @GetMapping(path = "/validated")
     public ResponseEntity<ApiResponse<ValidatedObjects>> list(Locale locale) {
-<<<<<<< HEAD
-        final Map<String, TrustAnchorResource> trustAnchorsById = trustAnchors.findAll()
-                .stream().collect(Collectors.toMap(TrustAnchor::getName, ta -> TrustAnchorResource.of(ta, locale)));
-
-        final Stream<RoaPrefix> validatedPrefixes = rpkiObjects
-                .findCurrentlyValidatedRoaPrefixes()
-                .map(r -> {
-                    final Link trustAnchorLink = trustAnchorsById.get(r.getTrustAnchor()).getLinks().getLink("self");
-=======
         final Map<Long, TrustAnchorResource> trustAnchorsById = trustAnchors.findAll().stream()
             .collect(Collectors.toMap(
                 TrustAnchor::getId,
@@ -118,7 +109,6 @@
             .filter(new IgnoreFiltersPredicate(ignoreFilters.all()).negate())
             .map(prefix -> {
                     Links links = trustAnchorLinks.get(prefix.getTrustAnchor().getId());
->>>>>>> 816750cb
                     return new RoaPrefix(
                         String.valueOf(prefix.getAsn()),
                         prefix.getPrefix().toString(),
