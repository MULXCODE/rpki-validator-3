--- conflicted
+++ resolved
@@ -35,8 +35,6 @@
 import java.util.Comparator;
 import java.util.Locale;
 
-import java.util.Locale;
-
 @Data(staticConstructor = "of")
 public class Sorting {
     final By by;
@@ -47,17 +45,11 @@
             By by = By.valueOf(sortBy.toUpperCase(Locale.ROOT));
             Direction direction = Direction.valueOf(sortDirection.toUpperCase(Locale.ROOT));
             return of(by, direction);
-<<<<<<< HEAD
-        } catch (Exception e) {
-=======
         } catch (IllegalArgumentException e) {
->>>>>>> 816750cb
             return null;
         }
     }
 
-<<<<<<< HEAD
-=======
     public Comparator<? super ValidatedRpkiObjects.RoaPrefix> comparator() {
         Comparator<ValidatedRpkiObjects.RoaPrefix> columns;
         switch (by) {
@@ -86,16 +78,11 @@
         return direction == Direction.DESC ? columns.reversed() : columns;
     }
 
->>>>>>> 816750cb
     public enum Direction {
         ASC, DESC
     }
 
     public enum By {
-<<<<<<< HEAD
-        PREFIX, ASN, TA, KEY, LOCATION, STATUS
-=======
         PREFIX, ASN, TA, KEY, LOCATION, STATUS, VALIDITY, TYPE, LASTCHECKED, COMMENT, MAXIMUMLENGTH
->>>>>>> 816750cb
     }
 }