<<<<<<< HEAD
* Wed Oct 30 2019 Oleg Muravskiy <oleg@ripe.net> - 3.1
- Happy Eyeballs resolver will not try to resolve literal IP addresses passed to it.
=======
* Fri Nov 8 2019 Mikhail Puzanov <mpuzanovg@ripe.net> - 3.1
- Debian packages are now generated with every release.

* Tue Nov 5 2019 Adianto Wibisono <awibisono@ripe.net> - 3.1
- Alpine based docker image based on generic image, no systemd.
- Docker hub image: ripencc/rpki-validator-3-docker:alpine
>>>>>>> 86866267

* Tue Oct 29 2019 Oleg Muravskiy <oleg@ripe.net> - 3.1
- Fix CPU utilisation by the Happy Eeyballs resolver.

* Tue Oct 29 2019 Mikhail Puzanov <mpuzanovg@ripe.net> - 3.1
- Property 'rpki.validator.rrdp.repository.download.interval' added to tune the period between
  RRDP trust anchors re-validations.

* Fri Oct 18 2019 Oleg Muravskiy <oleg@ripe.net> - 3.1
- Add Happy Eyeballs address resolver for HTTP requests from the validator.

* Fri Oct 18 2019 Mikhail Puzanov <mpuzanovg@ripe.net> - 3.1
- Fix SLURM support according to RFC 8416.

* Tue Jul 2 2019 Mikhail Puzanov <mpuzanov@ripe.net> - 3.1
- Minimize memory consumption and disk requirement by dropping Hibernate/H2 database,
  and use Xodus https://github.com/JetBrains/xodus as persistence instead.
- Improve responsiveness, set default RPKI object clean up grace period to 48 hours (used to be 7 days).
- Store all the ignore filters and white lists in a slurm.json file instead of the database, so now
  the database can be deleted any time without losing any user-configured data.
- For migration, the content of the 'db' directory should be remove and export and re-import of SLURM is required.

* Mon Apr 8 2019 Adianto Wibisono <awibisono@@ripe.net> - 3.0
- Avoid unique constraint violation due to redundant background jobs 
- Shorter DB clean up grace period default configuration: from 6 days to 3 days   
- Immediate prefetch on uploaded Tals, to shorten bootstrap for the first time. 

* Tue Mar 19 2019 Mikhail Puzanov <mpuzanov@ripe.net> - 3.0
- fixed issue with very slow initial sync (https://github.com/RIPE-NCC/rpki-validator-3/issues/77)
- fixed issues with too many messages in log from API logger (https://github.com/RIPE-NCC/rpki-validator-3/issues/75)<|MERGE_RESOLUTION|>--- conflicted
+++ resolved
@@ -1,14 +1,12 @@
-<<<<<<< HEAD
-* Wed Oct 30 2019 Oleg Muravskiy <oleg@ripe.net> - 3.1
-- Happy Eyeballs resolver will not try to resolve literal IP addresses passed to it.
-=======
 * Fri Nov 8 2019 Mikhail Puzanov <mpuzanovg@ripe.net> - 3.1
 - Debian packages are now generated with every release.
 
 * Tue Nov 5 2019 Adianto Wibisono <awibisono@ripe.net> - 3.1
-- Alpine based docker image based on generic image, no systemd.
+- Alpine based docker image based on generic image, not systemd.
 - Docker hub image: ripencc/rpki-validator-3-docker:alpine
->>>>>>> 86866267
+
+* Wed Oct 30 2019 Oleg Muravskiy <oleg@ripe.net> - 3.1
+- Happy Eyeballs resolver will not try to resolve literal IP addresses passed to it.
 
 * Tue Oct 29 2019 Oleg Muravskiy <oleg@ripe.net> - 3.1
 - Fix CPU utilisation by the Happy Eeyballs resolver.
