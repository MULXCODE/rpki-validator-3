--- conflicted
+++ resolved
@@ -205,15 +205,10 @@
         final Transaction txn = castTxn(tx);
         final Optional<T> oldValue = get(tx, primaryKey);
         final ByteIterable pkBuf = primaryKey.toByteIterable();
-<<<<<<< HEAD
         final ByteIterable val =valueBuf(value);
 
 //        dumpIndexes(txn);
 
-=======
-        // TODO Remove this one, just create ByteIterable in valueBuf
-        final ByteIterable val = byteBufferToIterable(valueBuf(value));
->>>>>>> 206caf10
         getMainDb().put(txn, pkBuf, val);
         if (oldValue.isPresent()) {
             indexFunctions.forEach((idxName, idxFun) -> {
