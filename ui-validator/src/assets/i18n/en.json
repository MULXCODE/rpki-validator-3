{
  "TRUST_ANCHORS": "Trust Anchors",
  "TRUST_ANCHOR": "Trust Anchor",
  "ROAS": "ROAs",
  "IGNORE_FILTERS": "Ignore Filters",
  "WHITELIST": "Whitelist",
  "BGP_PREVIEW": "BGP Preview",
  "EXPORT_API": "Export and API",
  "ROUTER_SESSIONS": "Router Sessions",
  "VALID": "VALID",
  "INVALID": "INVALID",
  "UNKNOWN": "UNKNOWN",
  "SEARCH": "Search",
  "LOADING": "Loading...",
  "NO_RECORDS": "No matching records found",
  "SHOWING": "Showing",
  "TO": "to",
  "OF": "of",
  "SHOW": "Show",
  "ENTRIES": "entries",
  "URI": "URI",
  "PREFIX": "Prefix",
  "ASN": "ASN",
  "EXPORT": "Export",
  "YES": "Yes",
  "NO": "No",
  "SUCCESS": "SUCCESS",
  "WARNING": "WARNING",
  "ERROR": "ERROR",
<<<<<<< HEAD
  "ADD": "Add",
  "COMMENT": "Comment",
  "REQUIRED": "Required",
=======
  "SUMMARY": "Summary",
>>>>>>> a503b374
  "Nav": {
    "TITLE_TRUST_ANCHORS": "Configured Trust Anchors",
    "TITLE_ROAS": "Validated ROAs",
    "TITLE_IGNORE_FILTERS": "Ignore Filters",
    "TITLE_WHITELIST": "Whitelist",
    "TITLE_BGP_PREVIEW": "BGP Preview",
    "TITLE_EXPORT_API": "Export and API",
    "TITLE_ROUTER_SESSIONS": "Router Sessions",
    "TITLE_MONITORING_TA": "Monitor for"
  },
  "Error": {
    "Page not found": "Page not found",
    "Bad request": "Bad request"
  },
  "Footer": {
    "COPYRIGHT": "Copyright ©2009-2018 the Réseaux IP Européens Network Coordination Centre RIPE NCC. All rights restricted."
  },
  "TrustAnchors": {
    "PROCESSED_ITEMS": "Processed Items",
    "LAST_UPDATED": "Last Updated",
    "TOOLTIP_CLICK": "Click to view monitor page"
  },
  "Monitoring": {
    "VALIDATED_USING_TA_LOCATOR": "Trust Anchor could be validated",
    "LAST_VALIDATION": "Last complete Validation Run",
    "TOOLTIP_NUMBER_DOWNLOADED": "Number of downloaded",
    "TOOLTIP_NUMBER_PENDING": "Number of pending",
    "TOOLTIP_NUMBER_FAILED": "Number of failed",
    "REPOSITORIES": "Repositories"
  },
  "Repositories": {
    "NO_RECORDS": "No repositories problems found",
    "URI": "URI",
    "REPO_TYPE": "Type",
    "REPO_STATUS": "Status",
    "REPO_LAST_CHECKED": "Last checked"
  },
  "ValidationDetails": {
    "TITLE": "Validation Issues",
    "NO_RECORDS": "No validation problems found",
    "CHECK_KEY": "Check Key",
    "CHECK_MSG": "Check Msg",
    "CHECK_VALID": "Check Valid"
  },
  "Roas": {
    "MAX_LENGTH": "Maximum Length",
    "URI_OF_ROA": "URI of ROA",
    "ALERT_MSG_P1": "Not validated TA ",
    "FILTERED_FROM": "(filtered from",
    "TOTAL_ENTRIES": "total entries)"
  },
<<<<<<< HEAD
  "IgnoreFilters": {
    "ALERT_MSG_INTRO": "By adding a filter the validator will ignore any RPKI prefixes that overlap with the filter's prefix.",
    "ALERT_MSG_NO_FILTERS": "No filters defined.",
    "ADD_FILTER": "Add filter",
    "CURRENT_FILTERS": "Current filters",
    "PREFIX_PLACEHOLDER": "IPv4 or IPv6 prefix",
    "REQUIRED_PREFIX_OR_ASN": "Prefix and/or ASN are required",
    "FILTERED_ROA_PREFIXES":"Filtered ROA prefixes",
    "DELETE": "Delete",
    "ALERT_MSG_ADDED": "The filter has been added.",
    "ALERT_MSG_DELETED": "The filter has been removed."
=======
  "Bgp": {
    "VALIDITY": "Validity",
    "ALERT_MSG_P1": "This page provides a <strong>preview</strong> of the likely RPKI validity states your routers will associate with BGP announcements. This preview is based on:",
    "ALERT_MSG_LI1": "The <a href='http://www.ris.ripe.net/dumps/'>RIPE NCC Route Collector information</a> that was last updated 4 hours and 40 minutes ago.",
    "ALERT_MSG_LI2": "BGP announcements that are seen by 5 or more peers.",
    "ALERT_MSG_LI3": "The validation rules defined in <a href='https://tools.ietf.org/html/rfc6483#section-2'>RFC 6483</a>.",
    "ALERT_MSG_LI4": "The validated ROAs found by this RPKI Validator after applying your filters and additional whitelist entries.",
    "ALERT_MSG_P2": "Please note that the BGP announcements your routers see may differ from the ones listed here.",
    "LENGTH": "Length",
    "DETAILS_TITLE": "Details"
>>>>>>> a503b374
  },
  "Export": {
    "DESCRIPTION": "Here you are able to export the complete ROA data set for use in an existing BGP decision making workflow. The output will be in CSV or JSON format and consist of all validated ROAs, minus your ignore filter entries, plus your whitelist additions."
  }
}<|MERGE_RESOLUTION|>--- conflicted
+++ resolved
@@ -27,13 +27,10 @@
   "SUCCESS": "SUCCESS",
   "WARNING": "WARNING",
   "ERROR": "ERROR",
-<<<<<<< HEAD
   "ADD": "Add",
   "COMMENT": "Comment",
   "REQUIRED": "Required",
-=======
   "SUMMARY": "Summary",
->>>>>>> a503b374
   "Nav": {
     "TITLE_TRUST_ANCHORS": "Configured Trust Anchors",
     "TITLE_ROAS": "Validated ROAs",
@@ -85,7 +82,17 @@
     "FILTERED_FROM": "(filtered from",
     "TOTAL_ENTRIES": "total entries)"
   },
-<<<<<<< HEAD
+  "Bgp": {
+    "VALIDITY": "Validity",
+    "ALERT_MSG_P1": "This page provides a <strong>preview</strong> of the likely RPKI validity states your routers will associate with BGP announcements. This preview is based on:",
+    "ALERT_MSG_LI1": "The <a href='http://www.ris.ripe.net/dumps/'>RIPE NCC Route Collector information</a> that was last updated 4 hours and 40 minutes ago.",
+    "ALERT_MSG_LI2": "BGP announcements that are seen by 5 or more peers.",
+    "ALERT_MSG_LI3": "The validation rules defined in <a href='https://tools.ietf.org/html/rfc6483#section-2'>RFC 6483</a>.",
+    "ALERT_MSG_LI4": "The validated ROAs found by this RPKI Validator after applying your filters and additional whitelist entries.",
+    "ALERT_MSG_P2": "Please note that the BGP announcements your routers see may differ from the ones listed here.",
+    "LENGTH": "Length",
+    "DETAILS_TITLE": "Details"
+  },
   "IgnoreFilters": {
     "ALERT_MSG_INTRO": "By adding a filter the validator will ignore any RPKI prefixes that overlap with the filter's prefix.",
     "ALERT_MSG_NO_FILTERS": "No filters defined.",
@@ -97,18 +104,6 @@
     "DELETE": "Delete",
     "ALERT_MSG_ADDED": "The filter has been added.",
     "ALERT_MSG_DELETED": "The filter has been removed."
-=======
-  "Bgp": {
-    "VALIDITY": "Validity",
-    "ALERT_MSG_P1": "This page provides a <strong>preview</strong> of the likely RPKI validity states your routers will associate with BGP announcements. This preview is based on:",
-    "ALERT_MSG_LI1": "The <a href='http://www.ris.ripe.net/dumps/'>RIPE NCC Route Collector information</a> that was last updated 4 hours and 40 minutes ago.",
-    "ALERT_MSG_LI2": "BGP announcements that are seen by 5 or more peers.",
-    "ALERT_MSG_LI3": "The validation rules defined in <a href='https://tools.ietf.org/html/rfc6483#section-2'>RFC 6483</a>.",
-    "ALERT_MSG_LI4": "The validated ROAs found by this RPKI Validator after applying your filters and additional whitelist entries.",
-    "ALERT_MSG_P2": "Please note that the BGP announcements your routers see may differ from the ones listed here.",
-    "LENGTH": "Length",
-    "DETAILS_TITLE": "Details"
->>>>>>> a503b374
   },
   "Export": {
     "DESCRIPTION": "Here you are able to export the complete ROA data set for use in an existing BGP decision making workflow. The output will be in CSV or JSON format and consist of all validated ROAs, minus your ignore filter entries, plus your whitelist additions."
