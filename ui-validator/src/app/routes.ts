import {Routes} from '@angular/router';

import {TrustAnchorsComponent} from "./trust-anchors/trust-anchors.component";
import {RoasComponent} from "./roas/roas.component";
import {MonitoringTaComponent} from "./monitoring-ta/monitoring-ta.component";
import {ErrorComponent} from "./core/error.component";
import {BgpPreviewComponent} from "./bgp-preview/bgp-preview.component";
<<<<<<< HEAD
import {IgnoreFiltersComponent} from "./ignore-filters/ignore-filters.component";

export const appRoutes: Routes = [
    {path: 'trust-anchors', component: TrustAnchorsComponent},
    {path: 'roas', component: RoasComponent},
    {path: 'trust-anchors/monitor/:id', component: MonitoringTaComponent},
    {path: 'bgp-preview', component: BgpPreviewComponent},
    {path: 'filters', component: IgnoreFiltersComponent},
    {path: '', redirectTo: 'trust-anchors', pathMatch: 'full'},
    {path: '**', component: ErrorComponent},
    {path: 'error', component: ErrorComponent}
=======
import {AnnouncementPreviewComponent} from "./announcement-preview/announcement-preview.component";

export const appRoutes : Routes = [
    { path: 'trust-anchors', component: TrustAnchorsComponent},
    { path: 'roas', component: RoasComponent},
    { path: 'trust-anchors/monitor/:id', component: MonitoringTaComponent},
    { path: 'bgp-preview', component: BgpPreviewComponent},
    { path: 'announcement-preview', component: AnnouncementPreviewComponent, pathMatch: 'prefix'},
    { path: '', redirectTo: 'trust-anchors', pathMatch: 'full'},
    { path: '**', component: ErrorComponent},
    { path: 'error', component: ErrorComponent}
>>>>>>> 8b1b9e8b
  ]
;<|MERGE_RESOLUTION|>--- conflicted
+++ resolved
@@ -4,31 +4,19 @@
 import {RoasComponent} from "./roas/roas.component";
 import {MonitoringTaComponent} from "./monitoring-ta/monitoring-ta.component";
 import {ErrorComponent} from "./core/error.component";
+import {IgnoreFiltersComponent} from "./ignore-filters/ignore-filters.component";
 import {BgpPreviewComponent} from "./bgp-preview/bgp-preview.component";
-<<<<<<< HEAD
-import {IgnoreFiltersComponent} from "./ignore-filters/ignore-filters.component";
+import {AnnouncementPreviewComponent} from "./announcement-preview/announcement-preview.component";
 
 export const appRoutes: Routes = [
     {path: 'trust-anchors', component: TrustAnchorsComponent},
     {path: 'roas', component: RoasComponent},
     {path: 'trust-anchors/monitor/:id', component: MonitoringTaComponent},
+    {path: 'filters', component: IgnoreFiltersComponent},
     {path: 'bgp-preview', component: BgpPreviewComponent},
-    {path: 'filters', component: IgnoreFiltersComponent},
+    {path: 'announcement-preview', component: AnnouncementPreviewComponent, pathMatch: 'prefix'},
     {path: '', redirectTo: 'trust-anchors', pathMatch: 'full'},
     {path: '**', component: ErrorComponent},
     {path: 'error', component: ErrorComponent}
-=======
-import {AnnouncementPreviewComponent} from "./announcement-preview/announcement-preview.component";
-
-export const appRoutes : Routes = [
-    { path: 'trust-anchors', component: TrustAnchorsComponent},
-    { path: 'roas', component: RoasComponent},
-    { path: 'trust-anchors/monitor/:id', component: MonitoringTaComponent},
-    { path: 'bgp-preview', component: BgpPreviewComponent},
-    { path: 'announcement-preview', component: AnnouncementPreviewComponent, pathMatch: 'prefix'},
-    { path: '', redirectTo: 'trust-anchors', pathMatch: 'full'},
-    { path: '**', component: ErrorComponent},
-    { path: 'error', component: ErrorComponent}
->>>>>>> 8b1b9e8b
   ]
 ;