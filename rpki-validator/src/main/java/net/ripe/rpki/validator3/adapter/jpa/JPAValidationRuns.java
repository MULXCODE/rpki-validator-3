--- conflicted
+++ resolved
@@ -152,19 +152,10 @@
 
     @Override
     public Stream<ValidationCheck> findValidationChecksForValidationRun(long validationRunId, Paging paging, SearchTerm searchTerm, Sorting sorting) {
-<<<<<<< HEAD
-        return stream(
-            validationChecksQuery(validationRunId, searchTerm)
-                .orderBy(toOrderSpecifier(sorting))
-                .offset(paging.getStartFrom())
-                .limit(paging.getPageSize())
-        );
-=======
         return stream(applyPaging(
             validationChecksQuery(validationRunId, searchTerm).orderBy(toOrderSpecifier(sorting)),
             paging
         ));
->>>>>>> 816750cb
     }
 
     @Override
@@ -201,12 +192,9 @@
     }
 
     private OrderSpecifier<?> toOrderSpecifier(Sorting sorting) {
-<<<<<<< HEAD
-=======
         if (sorting == null) {
             sorting = Sorting.of(Sorting.By.LOCATION, Sorting.Direction.ASC);
         }
->>>>>>> 816750cb
         ComparableExpression<?> column;
         switch (sorting.getBy()) {
             case KEY:
