--- conflicted
+++ resolved
@@ -259,10 +259,7 @@
                 });
             });
         } catch (Exception e) {
-<<<<<<< HEAD
-=======
             log.debug("e", e);
->>>>>>> 816750cb
             validationResult.error(ErrorCodes.UNHANDLED_EXCEPTION, e.toString(), ExceptionUtils.getStackTrace(e));
         } finally {
             validationResult.addAll(temporary);
